#!/bin/bash

# Bootstrap sets up all needed dependencies.
# It's idempotent so if you don't hack often, your best bet is to just run this.
# Assumes you are running from the top of the project.
#
# 1) Update all source code and submodules
# 2) Update go dependencies
# 3) Build a shadow toolchain containing our dependencies in _vendor/build

# TODO(shawn) make rocksdb build less magic
# TODO(shawn) make sure rocksdb still links against jemalloc (and that it makes sense when embedding in go)
# TODO(pmattis): check for pkg-config and curl.

cd -P "$(dirname $0)"

set -e -x

# Update submodules
git submodule update --init

function go_get() {
  go get -u -v "$@"
}

# Grab binaries required by git hooks.
go_get github.com/golang/lint/golint
go_get golang.org/x/tools/cmd/goimports
# go vet is special: it installs into $GOROOT (which $USER may not have
# write access to) instead of $GOPATH. It is usually but not always
# installed along with the rest of the go toolchain. Don't try to
# install it if it's already there.
<<<<<<< HEAD
go vet -n 2>/dev/null || go_get code.google.com/p/go.tools/cmd/vet
=======
go vet -n 2>/dev/null || go_get golang.org/x/tools/cmd/vet
>>>>>>> 17eea79d

# Grab the go dependencies required for building.
./build/devbase/godeps.sh

# Create symlinks to all git hooks in your own .git dir.
for f in $(ls -d githooks/*); do
  rm .git/hooks/$(basename $f)
  ln -s ../../$f .git/hooks/$(basename $f)
done && ls -al .git/hooks | grep githooks

# Build the required libraries.
./build/devbase/vendor.sh

cat <<%%%
****************************************
Bootstrapped successfully! You don't need to do anything else.

If you want to invoke `go build` directly, you will however
need to
* add ./_vendor/usr/bin to your PATH
* add ./_vendor/usr/include to your CPLUS_INCLUDE_PATH
* add ./_vendor/usr/lib to your LIBRARY_PATH

In that case, you may want to run the following snippet for your shells:

export PATH="$(cd $(dirname $0)/_vendor/usr/bin; pwd -P):\$PATH"
export CPLUS_INCLUDE_PATH="$(cd $(dirname $0)/_vendor/usr/include; pwd -P):\$CPLUS_INCLUDE_PATH"
export LIBRARY_PATH="$(cd $(dirname $0)/_vendor/usr/lib; pwd -P):\$LIBRARY_PATH"
****************************************
%%%<|MERGE_RESOLUTION|>--- conflicted
+++ resolved
@@ -30,11 +30,7 @@
 # write access to) instead of $GOPATH. It is usually but not always
 # installed along with the rest of the go toolchain. Don't try to
 # install it if it's already there.
-<<<<<<< HEAD
-go vet -n 2>/dev/null || go_get code.google.com/p/go.tools/cmd/vet
-=======
 go vet -n 2>/dev/null || go_get golang.org/x/tools/cmd/vet
->>>>>>> 17eea79d
 
 # Grab the go dependencies required for building.
 ./build/devbase/godeps.sh
